--- conflicted
+++ resolved
@@ -39,13 +39,8 @@
 ]
 dependencies = [
     "asyncio>=3.4.3,<4.0.0",
-<<<<<<< HEAD
     "loguru>=0.6.0,<0.7.0",
     "pydantic>=1.10.9,<2.0.0",
-=======
-    "loguru>=0.6.0,<0.8.0",
-    "pydantic>=1.10.5,<2.0.0",
->>>>>>> 9354f0ba
     "pytz>=2022.6",
     "tzlocal>=4.2,<5.0",
 ]
@@ -97,17 +92,8 @@
     "isort>=5.0.6,<6.0.0",
     "mypy>=0.982,<2.0.0",
     "pre-commit >=2.17.0,<3.0.0",
-<<<<<<< HEAD
     "loguru>=0.6.0,<0.7.0",
     "watchfiles>=0.16.1,<0.20.0",
-
-    # Types
-    "types-redis>=4.5.5.2",
-    "types-tzlocal>=5.0.1.0",
-=======
-    "loguru>=0.6.0,<0.8.0",
-    "watchfiles>=0.16.1,<0.20.0"
->>>>>>> 9354f0ba
 ]
 
 doc = [
